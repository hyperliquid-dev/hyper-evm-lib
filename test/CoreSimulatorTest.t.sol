--- conflicted
+++ resolved
@@ -768,11 +768,9 @@
         assertEq(perpBalanceAfter, depositAmount * 11 / 10);
     }
 
-<<<<<<< HEAD
     function max(uint64 a, uint64 b) internal pure returns (uint64) {
         return a > b ? a : b;
     }
-=======
     function test_staking() public {
         uint64 HYPE = 150;
         address validator = 0xEEEe86F718F9Da3e7250624A460f6EA710E9C006;
@@ -921,7 +919,6 @@
         assertEq(userBalance, amount);
     }
 
->>>>>>> 6d2789e3
 }
 
 contract SpotTrader {
